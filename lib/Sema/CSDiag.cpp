--- conflicted
+++ resolved
@@ -168,13 +168,16 @@
         continue;
       }
 
-<<<<<<< HEAD
+      // SWIFT_ENABLE_TENSORFLOW
       if (auto *poundAssertExpr = dyn_cast<PoundAssertExpr>(anchor)) {
         targetAnchor = nullptr;
         targetPath.clear();
 
         anchor = poundAssertExpr->getCondition();
-=======
+        path = path.slice(1);
+        continue;
+      }
+
       if (auto *UME = dyn_cast<UnresolvedMemberExpr>(anchor)) {
         // The target anchor is the method being called,
         // no additional information could be retrieved
@@ -183,7 +186,6 @@
         targetPath.clear();
 
         anchor = UME->getArgument();
->>>>>>> 007375ba
         path = path.slice(1);
         continue;
       }
