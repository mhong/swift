--- conflicted
+++ resolved
@@ -58,11 +58,7 @@
 // CHECK-LABEL: sil @function_cast_throw_to_nothrow
 // CHECK:         builtin "int_trap"
 sil @function_cast_throw_to_nothrow : $@convention(thin) <T> () -> () {
-<<<<<<< HEAD
-  %b = unconditional_checked_cast_addr take_on_success () throws -> () in undef : $*(@out (), @in ()) -> (@error ErrorProtocol) to () -> ()        in undef : $*(@out (), @in ()) -> ()
-=======
-  %b = unconditional_checked_cast_addr take_on_success () throws -> () in undef : $*(@in ()) -> (@out (), @error ErrorType) to () -> ()        in undef : $*(@in ()) -> @out ()
->>>>>>> f3aa9f47
+  %b = unconditional_checked_cast_addr take_on_success () throws -> () in undef : $*(@in ()) -> (@out (), @error ErrorProtocol) to () -> ()        in undef : $*(@in ()) -> @out ()
   return undef : $()
 }
 
@@ -70,11 +66,7 @@
 // CHECK-LABEL: sil @function_cast_nothrow_to_throw
 // CHECK:         unconditional_checked_cast_addr
 sil @function_cast_nothrow_to_throw : $@convention(thin) <T> () -> () {
-<<<<<<< HEAD
-  %c = unconditional_checked_cast_addr take_on_success () -> ()        in undef : $*(@out (), @in ()) -> ()                 to () throws -> () in undef : $*(@out (), @in ()) -> (@error ErrorProtocol)
-=======
-  %c = unconditional_checked_cast_addr take_on_success () -> ()        in undef : $*(@in ()) -> @out ()                 to () throws -> () in undef : $*(@in ()) -> (@out (), @error ErrorType)
->>>>>>> f3aa9f47
+  %c = unconditional_checked_cast_addr take_on_success () -> ()        in undef : $*(@in ()) -> @out ()                 to () throws -> () in undef : $*(@in ()) -> (@out (), @error ErrorProtocol)
   return undef : $()
 }
 
@@ -82,11 +74,7 @@
 // CHECK:         load
 // CHECK:         store
 sil @function_cast_throw_to_throw : $@convention(thin) <T> () -> () {
-<<<<<<< HEAD
-  %d = unconditional_checked_cast_addr take_on_success () throws -> () in undef : $*(@out (), @in ()) -> (@error ErrorProtocol) to () throws -> () in undef : $*(@out (), @in ()) -> (@error ErrorProtocol)
-=======
-  %d = unconditional_checked_cast_addr take_on_success () throws -> () in undef : $*(@in ()) -> (@out (), @error ErrorType) to () throws -> () in undef : $*(@in ()) -> (@out (), @error ErrorType)
->>>>>>> f3aa9f47
+  %d = unconditional_checked_cast_addr take_on_success () throws -> () in undef : $*(@in ()) -> (@out (), @error ErrorProtocol) to () throws -> () in undef : $*(@in ()) -> (@out (), @error ErrorProtocol)
   return undef : $()
 }
 
