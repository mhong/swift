<<<<<<< HEAD
// REQUIRES: rdar://problem/25498105
// RUN: %target-swift-frontend -primary-file %s -module-name Swift -g -sil-serialize-all -module-link-name swiftCore -O -parse-as-library -parse-stdlib -emit-module -emit-module-path - -o /dev/null | %target-sil-opt -enable-sil-verify-all -module-name="Swift" | FileCheck %s
// RUN: %target-swift-frontend -primary-file %s -module-name Swift -g -O -parse-as-library -parse-stdlib -emit-sib -o - | %target-sil-opt -enable-sil-verify-all -module-name="Swift" | FileCheck %s -check-prefix=SIB-CHECK
=======
// RUN: %target-swift-frontend -primary-file %s -module-name Swift -g -sil-serialize-all -module-link-name swiftCore -O -parse-as-library -parse-stdlib -emit-module -emit-module-path - -o /dev/null | %target-sil-opt -enable-sil-verify-all -module-name="Swift" | %FileCheck %s
// RUN: %target-swift-frontend -primary-file %s -module-name Swift -g -O -parse-as-library -parse-stdlib -emit-sib -o - | %target-sil-opt -enable-sil-verify-all -module-name="Swift" | %FileCheck %s -check-prefix=SIB-CHECK
>>>>>>> b120535d

// CHECK: import Builtin
// CHECK: import Swift

// CHECK: func unknown()

// CHECK: struct X {
// CHECK-NEXT:  func test()
// CHECK-NEXT:  init
// CHECK-NEXT: }

// CHECK: sil @unknown : $@convention(thin) () -> ()

// CHECK: sil hidden [fragile] @_TFVs1XCfT_S_ : $@convention(method) (@thin X.Type) -> X
// CHECK: bb0
// CHECK-NEXT: struct $X ()
// CHECK-NEXT: return

// CHECK-LABEL: sil hidden [fragile] @_TFVs1X4testfT_T_ : $@convention(method) (X) -> ()
// CHECK: bb0
// CHECK-NEXT: function_ref
// CHECK-NEXT: function_ref @unknown : $@convention(thin) () -> ()
// CHECK-NEXT: apply
// CHECK-NEXT: tuple
// CHECK-NEXT: return


// SIB-CHECK: import Builtin
// SIB-CHECK: import Swift

// SIB-CHECK: func unknown()

// SIB-CHECK: struct X {
// SIB-CHECK-NEXT:  func test()
// SIB-CHECK-NEXT:  init
// SIB-CHECK-NEXT: }

// SIB-CHECK: sil @unknown : $@convention(thin) () -> ()

// SIB-CHECK: sil hidden @_TFVs1XCfT_S_ : $@convention(method) (@thin X.Type) -> X
// SIB-CHECK: bb0
// SIB-CHECK-NEXT: struct $X ()
// SIB-CHECK-NEXT: return

// SIB-CHECK-LABEL: sil hidden @_TFVs1X4testfT_T_ : $@convention(method) (X) -> ()
// SIB-CHECK: bb0
// SIB-CHECK-NEXT: function_ref
// SIB-CHECK-NEXT: function_ref @unknown : $@convention(thin) () -> ()
// SIB-CHECK-NEXT: apply
// SIB-CHECK-NEXT: tuple
// SIB-CHECK-NEXT: return

@_silgen_name("unknown")
public func unknown() -> ()

struct X {
  func test() {
    unknown()
  }
}<|MERGE_RESOLUTION|>--- conflicted
+++ resolved
@@ -1,11 +1,6 @@
-<<<<<<< HEAD
 // REQUIRES: rdar://problem/25498105
-// RUN: %target-swift-frontend -primary-file %s -module-name Swift -g -sil-serialize-all -module-link-name swiftCore -O -parse-as-library -parse-stdlib -emit-module -emit-module-path - -o /dev/null | %target-sil-opt -enable-sil-verify-all -module-name="Swift" | FileCheck %s
-// RUN: %target-swift-frontend -primary-file %s -module-name Swift -g -O -parse-as-library -parse-stdlib -emit-sib -o - | %target-sil-opt -enable-sil-verify-all -module-name="Swift" | FileCheck %s -check-prefix=SIB-CHECK
-=======
 // RUN: %target-swift-frontend -primary-file %s -module-name Swift -g -sil-serialize-all -module-link-name swiftCore -O -parse-as-library -parse-stdlib -emit-module -emit-module-path - -o /dev/null | %target-sil-opt -enable-sil-verify-all -module-name="Swift" | %FileCheck %s
 // RUN: %target-swift-frontend -primary-file %s -module-name Swift -g -O -parse-as-library -parse-stdlib -emit-sib -o - | %target-sil-opt -enable-sil-verify-all -module-name="Swift" | %FileCheck %s -check-prefix=SIB-CHECK
->>>>>>> b120535d
 
 // CHECK: import Builtin
 // CHECK: import Swift
