--- conflicted
+++ resolved
@@ -119,13 +119,8 @@
 protocol P {}
 
 class Noisy : P {
-<<<<<<< HEAD
-  init() { NoisyLifeCount += 1}
-  deinit { NoisyDeathCount += 1 }
-=======
   init() { NoisyLifeCount += 1 }
   deinit { NoisyDeathCount += 1}
->>>>>>> 4a9a6a20
 }
 
 struct Large : P {
@@ -146,7 +141,7 @@
 
   (buf + 0).initialize(value)
   (buf + 1).initialize(value)
-  
+
   Builtin.copyArray(T.self, (buf + 2)._rawValue, buf._rawValue, 2._builtinWordValue)
   Builtin.takeArrayBackToFront(T.self, (buf + 1)._rawValue, buf._rawValue, 4._builtinWordValue)
   Builtin.takeArrayFrontToBack(T.self, buf._rawValue, (buf + 1)._rawValue, 4._builtinWordValue)
@@ -187,7 +182,7 @@
 tests.test("type comparison") {
   class B {}
   class D : B {}
-  
+
   let t1 = B.self
   let t1o = Optional(t1)
   let t2 = D.self
@@ -197,7 +192,7 @@
   expectFalse(t1 != t1)
   expectTrue(t2 == t2)
   expectFalse(t2 != t2)
-  
+
   expectFalse(t1 == t2)
   expectFalse(t2 == t1)
   expectTrue(t1 != t2)
@@ -207,17 +202,17 @@
   expectFalse(t1 != t1o)
   expectTrue(t2 == t2o)
   expectFalse(t2 != t2o)
-  
+
   expectFalse(t1 == t2o)
   expectFalse(t2 == t1o)
   expectTrue(t1 != t2o)
   expectTrue(t2 != t1o)
-  
+
   expectTrue(t1o == t1)
   expectFalse(t1o != t1)
   expectTrue(t2o == t2)
   expectFalse(t2o != t2)
-  
+
   expectFalse(t1o == t2)
   expectFalse(t2o == t1)
   expectTrue(t1o != t2)
@@ -227,7 +222,7 @@
   expectFalse(t1o != t1o)
   expectTrue(t2o == t2o)
   expectFalse(t2o != t2o)
-  
+
   expectFalse(t1o == t2o)
   expectFalse(t2o == t1o)
   expectTrue(t1o != t2o)
@@ -238,40 +233,40 @@
 
   expectTrue(nil1 == nil2)
   expectTrue(nil1 == nil1)
-  
+
   expectTrue(nil1 == nil)
   expectTrue(nil == nil1)
-  
+
   expectTrue(nil2 == nil)
   expectTrue(nil == nil2)
-  
+
   expectFalse(t1 == nil1)
   expectFalse(nil1 == t1)
-  
+
   expectFalse(t2 == nil1)
   expectFalse(nil1 == t2)
-  
+
   expectFalse(t1 == nil2)
   expectFalse(nil2 == t1)
-  
+
   expectFalse(t2 == nil2)
   expectFalse(nil2 == t2)
 
   expectFalse(t1o == nil)
   expectFalse(nil == t1o)
-  
+
   expectFalse(t2o == nil)
   expectFalse(nil == t2o)
-  
+
   expectFalse(t1o == nil1)
   expectFalse(nil1 == t1o)
-  
+
   expectFalse(t2o == nil1)
   expectFalse(nil1 == t2o)
-  
+
   expectFalse(t1o == nil2)
   expectFalse(nil2 == t1o)
-  
+
   expectFalse(t2o == nil2)
   expectFalse(nil2 == t2o)
 }
