//===--- RuntimeFunctions.def - Runtime Functions Database ------*- C++ -*-===//
//
// This source file is part of the Swift.org open source project
//
// Copyright (c) 2014 - 2017 Apple Inc. and the Swift project authors
// Licensed under Apache License v2.0 with Runtime Library Exception
//
// See https://swift.org/LICENSE.txt for license information
// See https://swift.org/CONTRIBUTORS.txt for the list of Swift project authors
//
//===----------------------------------------------------------------------===//
//
// This file defines x-macros used for metaprogramming with the set of
// runtime functions.
//
//===----------------------------------------------------------------------===//

/// FUNCTION(Id, Name, ReturnTys, ArgTys, CC, Attrs)
///   Makes available as "Id" the following runtime function:
///     ReturnTy Name(ArgTys...);
///   ReturnTys is a call to RETURNS, which takes a non-empty list
///     of expressions meant to be looked up in IRGenModule.
///   ArgTys is either NO_ARGS or a call to ARGS, which takes a non-empty
///     list of expressions meant to be looked up in IRGenModule.
///   Attrs is a parenthesized list of attributes.
///
///   By default, passes Id to FUNCTION_ID.  Therefore, the valid uses of
///   this database define either:
///     FUNCTION_ID
///   or all of the following:
///     FUNCTION
///     RETURNS
///     ARGS
///     NO_ARGS
///     ATTRS
///     NO_ATTRS
#ifndef FUNCTION
#define FUNCTION(Id, Name, CC, ReturnTys, ArgTys, Attrs) FUNCTION_ID(Id)
#endif

FUNCTION(AllocBox, swift_allocBox, SwiftCC,
         RETURNS(RefCountedPtrTy, OpaquePtrTy),
         ARGS(TypeMetadataPtrTy),
         ATTRS(NoUnwind))

//  BoxPair swift_makeBoxUnique(OpaqueValue *buffer, Metadata *type, size_t alignMask);
FUNCTION(MakeBoxUnique,
         swift_makeBoxUnique,
         SwiftCC,
         RETURNS(RefCountedPtrTy, OpaquePtrTy),
         ARGS(OpaquePtrTy, TypeMetadataPtrTy, SizeTy),
         ATTRS(NoUnwind))

FUNCTION(DeallocBox, swift_deallocBox, C_CC,
         RETURNS(VoidTy),
         ARGS(RefCountedPtrTy),
         ATTRS(NoUnwind))

FUNCTION(ProjectBox, swift_projectBox, C_CC,
         RETURNS(OpaquePtrTy),
         ARGS(RefCountedPtrTy),
         ATTRS(NoUnwind, ReadNone))

FUNCTION(AllocEmptyBox, swift_allocEmptyBox, C_CC,
         RETURNS(RefCountedPtrTy),
         ARGS(),
         ATTRS(NoUnwind))

// RefCounted *swift_allocObject(Metadata *type, size_t size, size_t alignMask);
FUNCTION(AllocObject, swift_allocObject, C_CC,
         RETURNS(RefCountedPtrTy),
         ARGS(TypeMetadataPtrTy, SizeTy, SizeTy),
         ATTRS(NoUnwind))

// HeapObject *swift_initStackObject(HeapMetadata const *metadata,
//                                   HeapObject *object);
FUNCTION(InitStackObject, swift_initStackObject, C_CC,
         RETURNS(RefCountedPtrTy),
         ARGS(TypeMetadataPtrTy, RefCountedPtrTy),
         ATTRS(NoUnwind))

// HeapObject *swift_initStaticObject(HeapMetadata const *metadata,
//                                    HeapObject *object);
FUNCTION(InitStaticObject, swift_initStaticObject, C_CC,
         RETURNS(RefCountedPtrTy),
         ARGS(TypeMetadataPtrTy, RefCountedPtrTy),
         ATTRS(NoUnwind))

// void swift_verifyEndOfLifetime(HeapObject *object);
FUNCTION(VerifyEndOfLifetime, swift_verifyEndOfLifetime, C_CC,
         RETURNS(VoidTy),
         ARGS(RefCountedPtrTy),
         ATTRS(NoUnwind))

// void swift_deallocObject(HeapObject *obj, size_t size, size_t alignMask);
FUNCTION(DeallocObject, swift_deallocObject, C_CC,
         RETURNS(VoidTy),
         ARGS(RefCountedPtrTy, SizeTy, SizeTy),
         ATTRS(NoUnwind))

// void swift_deallocUninitializedObject(HeapObject *obj, size_t size, size_t alignMask);
FUNCTION(DeallocUninitializedObject, swift_deallocUninitializedObject,
         C_CC,
         RETURNS(VoidTy),
         ARGS(RefCountedPtrTy, SizeTy, SizeTy),
         ATTRS(NoUnwind))

// void swift_deallocClassInstance(HeapObject *obj, size_t size, size_t alignMask);
FUNCTION(DeallocClassInstance, swift_deallocClassInstance, C_CC,
         RETURNS(VoidTy),
         ARGS(RefCountedPtrTy, SizeTy, SizeTy),
         ATTRS(NoUnwind))

// void swift_deallocPartialClassInstance(HeapObject *obj, HeapMetadata *type, size_t size, size_t alignMask);
FUNCTION(DeallocPartialClassInstance, swift_deallocPartialClassInstance, C_CC,
         RETURNS(VoidTy),
         ARGS(RefCountedPtrTy, TypeMetadataPtrTy, SizeTy, SizeTy),
         ATTRS(NoUnwind))

// void *swift_slowAlloc(size_t size, size_t alignMask);
FUNCTION(SlowAlloc, swift_slowAlloc, C_CC,
         RETURNS(Int8PtrTy),
         ARGS(SizeTy, SizeTy),
         ATTRS(NoUnwind))

// void swift_slowDealloc(void *ptr, size_t size, size_t alignMask);
FUNCTION(SlowDealloc, swift_slowDealloc, C_CC,
         RETURNS(VoidTy),
         ARGS(Int8PtrTy, SizeTy, SizeTy),
         ATTRS(NoUnwind))

// void swift_willThrow(error *ptr);
FUNCTION(WillThrow, swift_willThrow, SwiftCC,
         RETURNS(VoidTy),
         ARGS(Int8PtrTy, ErrorPtrTy->getPointerTo()),
         ATTRS(NoUnwind))

// void swift_errorInMain(error *ptr);
FUNCTION(ErrorInMain, swift_errorInMain, SwiftCC,
         RETURNS(VoidTy),
         ARGS(ErrorPtrTy),
         ATTRS(NoUnwind))

// void swift_unexpectedError(error *ptr);
FUNCTION(UnexpectedError, swift_unexpectedError, SwiftCC,
         RETURNS(VoidTy),
         ARGS(ErrorPtrTy),
         ATTRS(NoUnwind, NoReturn))

// void *swift_copyPOD(void *dest, void *src, Metadata *self);
FUNCTION(CopyPOD, swift_copyPOD, C_CC,
         RETURNS(OpaquePtrTy),
         ARGS(OpaquePtrTy, OpaquePtrTy, TypeMetadataPtrTy),
         ATTRS(NoUnwind))

// void *swift_retain(void *ptr);
FUNCTION(NativeStrongRetain, swift_retain, C_CC,
         RETURNS(RefCountedPtrTy),
         ARGS(RefCountedPtrTy),
         ATTRS(NoUnwind, FirstParamReturned))

// void swift_release(void *ptr);
FUNCTION(NativeStrongRelease, swift_release, C_CC,
         RETURNS(VoidTy),
         ARGS(RefCountedPtrTy),
         ATTRS(NoUnwind))

// void *swift_retain_n(void *ptr, int32_t n);
FUNCTION(NativeStrongRetainN, swift_retain_n, C_CC,
         RETURNS(RefCountedPtrTy),
         ARGS(RefCountedPtrTy, Int32Ty),
         ATTRS(NoUnwind, FirstParamReturned))

// void *swift_release_n(void *ptr, int32_t n);
FUNCTION(NativeStrongReleaseN, swift_release_n, C_CC,
         RETURNS(RefCountedPtrTy),
         ARGS(RefCountedPtrTy, Int32Ty),
         ATTRS(NoUnwind, FirstParamReturned))

// void swift_setDeallocating(void *ptr);
FUNCTION(NativeSetDeallocating, swift_setDeallocating,
         C_CC,
         RETURNS(VoidTy),
         ARGS(RefCountedPtrTy),
         ATTRS(NoUnwind))

// void *swift_nonatomic_retain_n(void *ptr, int32_t n);
FUNCTION(NativeNonAtomicStrongRetainN, swift_nonatomic_retain_n, C_CC,
         RETURNS(RefCountedPtrTy),
         ARGS(RefCountedPtrTy, Int32Ty),
         ATTRS(NoUnwind, FirstParamReturned))

// void swift_nonatomic_release_n(void *ptr, int32_t n);
FUNCTION(NativeNonAtomicStrongReleaseN, swift_nonatomic_release_n, C_CC,
         RETURNS(VoidTy),
         ARGS(RefCountedPtrTy, Int32Ty),
         ATTRS(NoUnwind))

// void *swift_unknownObjectRetain_n(void *ptr, int32_t n);
FUNCTION(UnknownObjectRetainN, swift_unknownObjectRetain_n,
         C_CC,
         RETURNS(RefCountedPtrTy),
         ARGS(RefCountedPtrTy, Int32Ty),
         ATTRS(NoUnwind, FirstParamReturned))

// void swift_unknownObjectRelease_n(void *ptr, int32_t n);
FUNCTION(UnknownObjectReleaseN, swift_unknownObjectRelease_n,
         C_CC,
         RETURNS(VoidTy),
         ARGS(RefCountedPtrTy, Int32Ty),
         ATTRS(NoUnwind))

// void *swift_nonatomic_unknownObjectRetain_n(void *ptr, int32_t n);
FUNCTION(NonAtomicUnknownObjectRetainN, swift_nonatomic_unknownObjectRetain_n,
         C_CC,
         RETURNS(RefCountedPtrTy),
         ARGS(RefCountedPtrTy, Int32Ty),
         ATTRS(NoUnwind, FirstParamReturned))

// void swift_nonatomic_unknownObjectRelease_n(void *ptr, int32_t n);
FUNCTION(NonAtomicUnknownObjectReleaseN, swift_nonatomic_unknownObjectRelease_n,
         C_CC,
         RETURNS(VoidTy),
         ARGS(RefCountedPtrTy, Int32Ty),
         ATTRS(NoUnwind))

// void swift_bridgeObjectRetain_n(void *ptr, int32_t n);
FUNCTION(BridgeObjectRetainN, swift_bridgeObjectRetain_n,
         C_CC,
         RETURNS(BridgeObjectPtrTy),
         ARGS(BridgeObjectPtrTy, Int32Ty),
         ATTRS(NoUnwind, FirstParamReturned))

// void swift_bridgeObjectRelease_n(void *ptr, int32_t n);
FUNCTION(BridgeObjectReleaseN, swift_bridgeObjectRelease_n,
         C_CC,
         RETURNS(VoidTy),
         ARGS(BridgeObjectPtrTy, Int32Ty),
         ATTRS(NoUnwind))

// void swift_nonatomic_bridgeObjectRetain_n(void *ptr, int32_t n);
FUNCTION(NonAtomicBridgeObjectRetainN, swift_nonatomic_bridgeObjectRetain_n,
         C_CC,
         RETURNS(BridgeObjectPtrTy),
         ARGS(BridgeObjectPtrTy, Int32Ty),
         ATTRS(NoUnwind, FirstParamReturned))

// void swift_nonatomic_bridgeObjectRelease_n(void *ptr, int32_t n);
FUNCTION(NonAtomicBridgeObjectReleaseN, swift_nonatomic_bridgeObjectRelease_n,
         C_CC,
         RETURNS(VoidTy),
         ARGS(BridgeObjectPtrTy, Int32Ty),
         ATTRS(NoUnwind))

// void *swift_nonatomic_retain(void *ptr);
FUNCTION(NativeNonAtomicStrongRetain, swift_nonatomic_retain, C_CC,
         RETURNS(RefCountedPtrTy),
         ARGS(RefCountedPtrTy),
         ATTRS(NoUnwind, FirstParamReturned))

// void swift_nonatomic_release(void *ptr);
FUNCTION(NativeNonAtomicStrongRelease, swift_nonatomic_release, C_CC,
         RETURNS(VoidTy),
         ARGS(RefCountedPtrTy),
         ATTRS(NoUnwind))

// void *swift_tryRetain(void *ptr);
FUNCTION(NativeTryRetain, swift_tryRetain, C_CC,
         RETURNS(RefCountedPtrTy),
         ARGS(RefCountedPtrTy),
         ATTRS(NoUnwind))

// bool swift_isDeallocating(void *ptr);
FUNCTION(IsDeallocating, swift_isDeallocating, C_CC,
         RETURNS(Int1Ty),
         ARGS(RefCountedPtrTy),
         ATTRS(NoUnwind, ZExt))

// void *swift_unknownObjectRetain(void *ptr);
FUNCTION(UnknownObjectRetain, swift_unknownObjectRetain, C_CC,
         RETURNS(UnknownRefCountedPtrTy),
         ARGS(UnknownRefCountedPtrTy),
         ATTRS(NoUnwind, FirstParamReturned))

// void swift_unknownObjectRelease(void *ptr);
FUNCTION(UnknownObjectRelease, swift_unknownObjectRelease, C_CC,
         RETURNS(VoidTy),
         ARGS(UnknownRefCountedPtrTy),
         ATTRS(NoUnwind))

// void *swift_nonatomic_unknownObjectRetain(void *ptr);
FUNCTION(NonAtomicUnknownObjectRetain, swift_nonatomic_unknownObjectRetain, C_CC,
         RETURNS(UnknownRefCountedPtrTy),
         ARGS(UnknownRefCountedPtrTy),
         ATTRS(NoUnwind, FirstParamReturned))

// void swift_nonatomic_unknownObjectRelease(void *ptr);
FUNCTION(NonAtomicUnknownObjectRelease, swift_nonatomic_unknownObjectRelease, C_CC,
         RETURNS(VoidTy),
         ARGS(UnknownRefCountedPtrTy),
         ATTRS(NoUnwind))

// void *swift_bridgeObjectRetain(void *ptr);
FUNCTION(BridgeObjectStrongRetain, swift_bridgeObjectRetain, C_CC,
         RETURNS(BridgeObjectPtrTy),
         ARGS(BridgeObjectPtrTy),
         ATTRS(NoUnwind, FirstParamReturned))

// void swift_bridgeRelease(void *ptr);
FUNCTION(BridgeObjectStrongRelease, swift_bridgeObjectRelease, C_CC,
         RETURNS(VoidTy),
         ARGS(BridgeObjectPtrTy),
         ATTRS(NoUnwind))

// void *swift_nonatomic_bridgeObjectRetain(void *ptr);
FUNCTION(NonAtomicBridgeObjectStrongRetain, swift_nonatomic_bridgeObjectRetain, C_CC,
         RETURNS(BridgeObjectPtrTy),
         ARGS(BridgeObjectPtrTy),
         ATTRS(NoUnwind, FirstParamReturned))

// void swift_nonatomic_bridgeRelease(void *ptr);
FUNCTION(NonAtomicBridgeObjectStrongRelease, swift_nonatomic_bridgeObjectRelease, C_CC,
         RETURNS(VoidTy),
         ARGS(BridgeObjectPtrTy),
         ATTRS(NoUnwind))


// error *swift_errorRetain(error *ptr);
FUNCTION(ErrorStrongRetain, swift_errorRetain, C_CC,
         RETURNS(ErrorPtrTy),
         ARGS(ErrorPtrTy),
         ATTRS(NoUnwind))

// void swift_errorRelease(void *ptr);
FUNCTION(ErrorStrongRelease, swift_errorRelease, C_CC,
         RETURNS(VoidTy),
         ARGS(ErrorPtrTy),
         ATTRS(NoUnwind))

#define NEVER_LOADABLE_CHECKED_REF_STORAGE_HELPER(Name, Nativeness, SymName, UnknownPrefix) \
  /* void swift_##SymName##Destroy(Name##Reference *object); */ \
  FUNCTION(Nativeness##Name##Destroy, swift_##SymName##Destroy, C_CC, \
           RETURNS(VoidTy), \
           ARGS(Name##ReferencePtrTy), \
           ATTRS(NoUnwind)) \
  /* void swift_##SymName##Init(Name##Reference *object, void *value); */ \
  FUNCTION(Nativeness##Name##Init, swift_##SymName##Init, C_CC, \
           RETURNS(Name##ReferencePtrTy), \
           ARGS(Name##ReferencePtrTy, UnknownPrefix##RefCountedPtrTy), \
           ATTRS(NoUnwind, FirstParamReturned)) \
  /* Name##Reference *swift_##SymName##Assign(Name##Reference *object, void *value); */ \
  FUNCTION(Nativeness##Name##Assign, swift_##SymName##Assign, C_CC, \
           RETURNS(Name##ReferencePtrTy), \
           ARGS(Name##ReferencePtrTy, UnknownPrefix##RefCountedPtrTy), \
           ATTRS(NoUnwind, FirstParamReturned)) \
  /* void *swift_##SymName##Load(Name##Reference *object); */ \
  FUNCTION(Nativeness##Name##LoadStrong, swift_##SymName##LoadStrong,C_CC, \
           RETURNS(UnknownPrefix##RefCountedPtrTy), \
           ARGS(Name##ReferencePtrTy), \
           ATTRS(NoUnwind)) \
  /* void *swift_##SymName##Take(Name##Reference *object); */ \
  FUNCTION(Nativeness##Name##TakeStrong, swift_##SymName##TakeStrong,C_CC, \
           RETURNS(UnknownPrefix##RefCountedPtrTy), \
           ARGS(Name##ReferencePtrTy), \
           ATTRS(NoUnwind)) \
  /* Name##Reference *swift_##SymName##CopyInit(Name##Reference *dest, Name##Reference *src); */ \
  FUNCTION(Nativeness##Name##CopyInit, swift_##SymName##CopyInit, C_CC, \
           RETURNS(Name##ReferencePtrTy), \
           ARGS(Name##ReferencePtrTy, Name##ReferencePtrTy), \
           ATTRS(NoUnwind, FirstParamReturned)) \
  /* void *swift_##SymName##TakeInit(Name##Reference *dest, Name##Reference *src); */ \
  FUNCTION(Nativeness##Name##TakeInit, swift_##SymName##TakeInit, C_CC, \
           RETURNS(Name##ReferencePtrTy), \
           ARGS(Name##ReferencePtrTy, Name##ReferencePtrTy), \
           ATTRS(NoUnwind, FirstParamReturned)) \
  /* Name##Reference *swift_##SymName##CopyAssign(Name##Reference *dest, Name##Reference *src); */ \
  FUNCTION(Nativeness##Name##CopyAssign, swift_##SymName##CopyAssign, C_CC, \
           RETURNS(Name##ReferencePtrTy), \
           ARGS(Name##ReferencePtrTy, Name##ReferencePtrTy), \
           ATTRS(NoUnwind, FirstParamReturned)) \
  /* Name##Reference *swift_##SymName##TakeAssign(Name##Reference *dest, Name##Reference *src); */ \
  FUNCTION(Nativeness##Name##TakeAssign, swift_##SymName##TakeAssign, C_CC, \
           RETURNS(Name##ReferencePtrTy), \
           ARGS(Name##ReferencePtrTy, Name##ReferencePtrTy), \
           ATTRS(NoUnwind, FirstParamReturned))
#define NEVER_LOADABLE_CHECKED_REF_STORAGE(Name, name, ...) \
  NEVER_LOADABLE_CHECKED_REF_STORAGE_HELPER(Name, Native, name, ) \
  NEVER_LOADABLE_CHECKED_REF_STORAGE_HELPER(Name, Unknown, unknownObject##Name, Unknown)
#define LOADABLE_CHECKED_REF_STORAGE_HELPER(Name, name, Prefix, prefix) \
  /* void *swift_##prefix##name##Retain(void *ptr); */ \
  FUNCTION(Prefix##Name##Retain, swift_##prefix##name##Retain, C_CC, \
           RETURNS(RefCountedPtrTy), \
           ARGS(RefCountedPtrTy), \
           ATTRS(NoUnwind, FirstParamReturned)) \
  /* void swift_##prefix##name##Release(void *ptr); */ \
  FUNCTION(Prefix##Name##Release, swift_##prefix##name##Release, C_CC, \
           RETURNS(VoidTy), \
           ARGS(RefCountedPtrTy), \
           ATTRS(NoUnwind)) \
  /* void *swift_##prefix##name##RetainStrong(void *ptr); */ \
  FUNCTION(Prefix##StrongRetain##Name, swift_##prefix##name##RetainStrong, \
           C_CC, \
           RETURNS(RefCountedPtrTy), \
           ARGS(RefCountedPtrTy), \
           ATTRS(NoUnwind, FirstParamReturned)) \
  /* void swift_##prefix##name##RetainStrongAndRelease(void *ptr); */ \
  FUNCTION(Prefix##StrongRetainAnd##Name##Release, \
           swift_##prefix##name##RetainStrongAndRelease, C_CC, \
           RETURNS(VoidTy), \
           ARGS(RefCountedPtrTy), \
           ATTRS(NoUnwind))
#define SOMETIMES_LOADABLE_CHECKED_REF_STORAGE(Name, name, ...) \
  NEVER_LOADABLE_CHECKED_REF_STORAGE_HELPER(Name, Unknown, unknownObject##Name, Unknown) \
  LOADABLE_CHECKED_REF_STORAGE_HELPER(Name, name, Native, ) \
  LOADABLE_CHECKED_REF_STORAGE_HELPER(Name, name, NonAtomicNative, nonatomic_)
#define ALWAYS_LOADABLE_CHECKED_REF_STORAGE(Name, name, ...) \
  LOADABLE_CHECKED_REF_STORAGE_HELPER(Name, name, Native, ) \
  LOADABLE_CHECKED_REF_STORAGE_HELPER(Name, name, NonAtomicNative, nonatomic_)
#include "swift/AST/ReferenceStorage.def"
#undef NEVER_LOADABLE_CHECKED_REF_STORAGE_HELPER
#undef LOADABLE_CHECKED_REF_STORAGE_HELPER

// bool swift_isUniquelyReferencedNonObjC(const void *);
FUNCTION(IsUniquelyReferencedNonObjC, swift_isUniquelyReferencedNonObjC,
         C_CC,
         RETURNS(Int1Ty),
         ARGS(UnknownRefCountedPtrTy),
         ATTRS(NoUnwind, ZExt))

// bool swift_isUniquelyReferencedNonObjC_nonNull(const void *);
FUNCTION(IsUniquelyReferencedNonObjC_nonNull,
         swift_isUniquelyReferencedNonObjC_nonNull,
         C_CC,
         RETURNS(Int1Ty),
         ARGS(UnknownRefCountedPtrTy),
         ATTRS(NoUnwind, ZExt))

// bool swift_isUniquelyReferencedNonObjC_nonNull_bridgeObject(
//   uintptr_t bits);
FUNCTION(IsUniquelyReferencedNonObjC_nonNull_bridgeObject,
         swift_isUniquelyReferencedNonObjC_nonNull_bridgeObject,
         C_CC,
         RETURNS(Int1Ty),
         ARGS(BridgeObjectPtrTy),
         ATTRS(NoUnwind, ZExt))

// bool swift_isUniquelyReferenced_native(const struct HeapObject *);
FUNCTION(IsUniquelyReferenced_native, swift_isUniquelyReferenced_native,
         C_CC,
         RETURNS(Int1Ty),
         ARGS(RefCountedPtrTy),
         ATTRS(NoUnwind, ZExt))

// bool swift_isUniquelyReferenced_nonNull_native(const struct HeapObject *);
FUNCTION(IsUniquelyReferenced_nonNull_native,
         swift_isUniquelyReferenced_nonNull_native,
         C_CC,
         RETURNS(Int1Ty),
         ARGS(RefCountedPtrTy),
         ATTRS(NoUnwind, ZExt))

// bool swift_isEscapingClosureAtFileLocation(const struct HeapObject *object,
//                                            const unsigned char *filename,
//                                            int32_t filenameLength,
//                                            int32_t line,
//                                            int32_t col,
//                                            unsigned type);
FUNCTION(IsEscapingClosureAtFileLocation, swift_isEscapingClosureAtFileLocation,
         C_CC,
         RETURNS(Int1Ty),
         ARGS(RefCountedPtrTy, Int8PtrTy, Int32Ty, Int32Ty, Int32Ty, Int32Ty),
         ATTRS(NoUnwind, ZExt))

// void swift_arrayInitWithCopy(opaque*, opaque*, size_t, type*);
FUNCTION(ArrayInitWithCopy, swift_arrayInitWithCopy, C_CC,
         RETURNS(VoidTy),
         ARGS(OpaquePtrTy, OpaquePtrTy, SizeTy, TypeMetadataPtrTy),
         ATTRS(NoUnwind))

// void swift_arrayInitWithTakeNoAlias(opaque*, opaque*, size_t, type*);
FUNCTION(ArrayInitWithTakeNoAlias, swift_arrayInitWithTakeNoAlias, C_CC,
         RETURNS(VoidTy),
         ARGS(OpaquePtrTy, OpaquePtrTy, SizeTy, TypeMetadataPtrTy),
         ATTRS(NoUnwind))

// void swift_arrayInitWithTakeFrontToBack(opaque*, opaque*, size_t, type*);
FUNCTION(ArrayInitWithTakeFrontToBack, swift_arrayInitWithTakeFrontToBack,
         C_CC,
         RETURNS(VoidTy),
         ARGS(OpaquePtrTy, OpaquePtrTy, SizeTy, TypeMetadataPtrTy),
         ATTRS(NoUnwind))

// void swift_arrayInitWithTakeBackToFront(opaque*, opaque*, size_t, type*);
FUNCTION(ArrayInitWithTakeBackToFront, swift_arrayInitWithTakeBackToFront,
         C_CC,
         RETURNS(VoidTy),
         ARGS(OpaquePtrTy, OpaquePtrTy, SizeTy, TypeMetadataPtrTy),
         ATTRS(NoUnwind))

// void swift_arrayAssignWithCopyNoAlias(opaque*, opaque*, size_t, type*);
FUNCTION(ArrayAssignWithCopyNoAlias, swift_arrayAssignWithCopyNoAlias,
         C_CC,
         RETURNS(VoidTy),
         ARGS(OpaquePtrTy, OpaquePtrTy, SizeTy, TypeMetadataPtrTy),
         ATTRS(NoUnwind))

// void swift_arrayAssignWithCopyFrontToBack(opaque*, opaque*, size_t, type*);
FUNCTION(ArrayAssignWithCopyFrontToBack, swift_arrayAssignWithCopyFrontToBack,
         C_CC,
         RETURNS(VoidTy),
         ARGS(OpaquePtrTy, OpaquePtrTy, SizeTy, TypeMetadataPtrTy),
         ATTRS(NoUnwind))

// void swift_arrayAssignWithCopyBackToFront(opaque*, opaque*, size_t, type*);
FUNCTION(ArrayAssignWithCopyBackToFront, swift_arrayAssignWithCopyBackToFront,
         C_CC,
         RETURNS(VoidTy),
         ARGS(OpaquePtrTy, OpaquePtrTy, SizeTy, TypeMetadataPtrTy),
         ATTRS(NoUnwind))

// void swift_arrayAssignWithTake(opaque*, opaque*, size_t, type*);
FUNCTION(ArrayAssignWithTake, swift_arrayAssignWithTake, C_CC,
         RETURNS(VoidTy),
         ARGS(OpaquePtrTy, OpaquePtrTy, SizeTy, TypeMetadataPtrTy),
         ATTRS(NoUnwind))

// void swift_arrayDestroy(opaque*, size_t, type*);
FUNCTION(ArrayDestroy, swift_arrayDestroy, C_CC,
         RETURNS(VoidTy),
         ARGS(OpaquePtrTy, SizeTy, TypeMetadataPtrTy),
         ATTRS(NoUnwind))

// Metadata *swift_getFunctionTypeMetadata(unsigned long flags,
//                                         const Metadata **parameters,
//                                         const uint32_t *parameterFlags,
//                                         const Metadata *result);
FUNCTION(GetFunctionMetadata, swift_getFunctionTypeMetadata, C_CC,
         RETURNS(TypeMetadataPtrTy),
         ARGS(SizeTy,
              TypeMetadataPtrTy->getPointerTo(0),
              Int32Ty->getPointerTo(0),
              TypeMetadataPtrTy),
         ATTRS(NoUnwind, ReadOnly))

// Metadata *swift_getFunctionTypeMetadata0(unsigned long flags,
//                                          const Metadata *resultMetadata);
FUNCTION(GetFunctionMetadata0, swift_getFunctionTypeMetadata0, C_CC,
         RETURNS(TypeMetadataPtrTy),
         ARGS(SizeTy, TypeMetadataPtrTy),
         ATTRS(NoUnwind, ReadNone))

// Metadata *swift_getFunctionTypeMetadata1(unsigned long flags,
//                                          const Metadata *arg0,
//                                          const Metadata *resultMetadata);
FUNCTION(GetFunctionMetadata1, swift_getFunctionTypeMetadata1, C_CC,
        RETURNS(TypeMetadataPtrTy),
        ARGS(SizeTy, TypeMetadataPtrTy, TypeMetadataPtrTy),
        ATTRS(NoUnwind, ReadNone))

// Metadata *swift_getFunctionTypeMetadata2(unsigned long flags,
//                                          const Metadata *arg0,
//                                          const Metadata *arg1,
//                                          const Metadata *resultMetadata);
FUNCTION(GetFunctionMetadata2, swift_getFunctionTypeMetadata2,
        C_CC,
        RETURNS(TypeMetadataPtrTy),
        ARGS(SizeTy, TypeMetadataPtrTy, TypeMetadataPtrTy, TypeMetadataPtrTy),
        ATTRS(NoUnwind, ReadNone))

// Metadata *swift_getFunctionTypeMetadata3(unsigned long flags,
//                                          const Metadata *arg0,
//                                          const Metadata *arg1,
//                                          const Metadata *arg2,
//                                          const Metadata *resultMetadata);
FUNCTION(GetFunctionMetadata3, swift_getFunctionTypeMetadata3,
        C_CC,
        RETURNS(TypeMetadataPtrTy),
        ARGS(SizeTy, TypeMetadataPtrTy, TypeMetadataPtrTy, TypeMetadataPtrTy,
             TypeMetadataPtrTy),
        ATTRS(NoUnwind, ReadNone))

// Metadata *swift_getForeignTypeMetadata(Metadata *nonUnique);
FUNCTION(GetForeignTypeMetadata, swift_getForeignTypeMetadata, SwiftCC,
         RETURNS(TypeMetadataResponseTy),
         ARGS(SizeTy, TypeMetadataPtrTy),
         ATTRS(NoUnwind, ReadNone)) // only writes to runtime-private fields

// MetadataResponse swift_getSingletonMetadata(MetadataRequest request,
//                                             TypeContextDescriptor *type);
FUNCTION(GetSingletonMetadata, swift_getSingletonMetadata, SwiftCC,
         RETURNS(TypeMetadataResponseTy),
         ARGS(SizeTy, TypeContextDescriptorPtrTy),
         ATTRS(NoUnwind, ReadNone))

// MetadataResponse swift_getGenericMetadata(MetadataRequest request,
//                                           const void * const *arguments,
//                                           TypeContextDescriptor *type);
FUNCTION(GetGenericMetadata, swift_getGenericMetadata, SwiftCC,
         RETURNS(TypeMetadataResponseTy),
         ARGS(SizeTy, Int8PtrTy, TypeContextDescriptorPtrTy),
         ATTRS(NoUnwind, ReadOnly))

// Metadata *swift_allocateGenericClassMetadata(ClassDescriptor *type,
//                                              const void * const *arguments,
//                                              const void *template);
FUNCTION(AllocateGenericClassMetadata, swift_allocateGenericClassMetadata,
         C_CC, RETURNS(TypeMetadataPtrTy),
         ARGS(TypeContextDescriptorPtrTy, Int8PtrPtrTy, Int8PtrTy),
         ATTRS(NoUnwind))

// Metadata *swift_allocateGenericValueMetadata(ValueTypeDescriptor *type,
//                                              const void * const *arguments,
//                                              const void *template,
//                                              size_t extraSize);
FUNCTION(AllocateGenericValueMetadata, swift_allocateGenericValueMetadata,
         C_CC, RETURNS(TypeMetadataPtrTy),
         ARGS(TypeContextDescriptorPtrTy, Int8PtrPtrTy, Int8PtrTy, SizeTy),
         ATTRS(NoUnwind))

// MetadataResponse swift_checkMetadataState(MetadataRequest request,
//                                           const Metadata *type);
FUNCTION(CheckMetadataState, swift_checkMetadataState, SwiftCC,
         RETURNS(TypeMetadataResponseTy),
         ARGS(SizeTy, TypeMetadataPtrTy),
         ATTRS(NoUnwind, ReadOnly))

// const ProtocolWitnessTable *
// swift_getWitnessTable(const ProtocolConformanceDescriptor *conf,
//                       const Metadata *type,
//                       const void * const *instantiationArgs);
FUNCTION(GetWitnessTable, swift_getWitnessTable, C_CC,
         RETURNS(WitnessTablePtrTy),
         ARGS(ProtocolConformanceDescriptorPtrTy,
              TypeMetadataPtrTy,
              WitnessTablePtrPtrTy),
         ATTRS(NoUnwind, ReadOnly))

// MetadataResponse swift_getAssociatedTypeWitness(
//                                            MetadataRequest request,
//                                            WitnessTable *wtable,
//                                            const Metadata *conformingType,
//                                            ProtocolRequirement *reqBase,
//                                            ProtocolRequirement *assocType);
FUNCTION(GetAssociatedTypeWitness, swift_getAssociatedTypeWitness, C_CC,
         RETURNS(TypeMetadataResponseTy),
         ARGS(SizeTy,
              WitnessTablePtrTy,
              TypeMetadataPtrTy,
              ProtocolRequirementStructTy->getPointerTo(),
              ProtocolRequirementStructTy->getPointerTo()),
         ATTRS(NoUnwind, ReadNone))

// Metadata *swift_getMetatypeMetadata(Metadata *instanceTy);
FUNCTION(GetMetatypeMetadata, swift_getMetatypeMetadata, C_CC,
         RETURNS(TypeMetadataPtrTy),
         ARGS(TypeMetadataPtrTy),
         ATTRS(NoUnwind, ReadNone))

// Metadata *swift_getExistentialMetatypeMetadata(Metadata *instanceTy);
FUNCTION(GetExistentialMetatypeMetadata,
         swift_getExistentialMetatypeMetadata, C_CC,
         RETURNS(TypeMetadataPtrTy),
         ARGS(TypeMetadataPtrTy),
         ATTRS(NoUnwind, ReadNone))

// Metadata *swift_getObjCClassMetadata(objc_class *theClass);
FUNCTION(GetObjCClassMetadata, swift_getObjCClassMetadata, C_CC,
         RETURNS(TypeMetadataPtrTy),
         ARGS(ObjCClassPtrTy),
         ATTRS(NoUnwind, ReadNone))

// Metadata *swift_getObjCClassFromMetadata(objc_class *theClass);
FUNCTION(GetObjCClassFromMetadata, swift_getObjCClassFromMetadata, C_CC,
         RETURNS(ObjCClassPtrTy),
         ARGS(TypeMetadataPtrTy),
         ATTRS(NoUnwind, ReadNone))

// Metadata *swift_getObjCClassFromObject(id object);
FUNCTION(GetObjCClassFromObject, swift_getObjCClassFromObject, C_CC,
         RETURNS(ObjCClassPtrTy),
         ARGS(ObjCPtrTy),
         ATTRS(NoUnwind, ReadNone))

// MetadataResponse swift_getTupleTypeMetadata(MetadataRequest request,
//                                             TupleTypeFlags flags,
//                                             Metadata * const *elts,
//                                             const char *labels,
//                                             value_witness_table_t *proposed);
FUNCTION(GetTupleMetadata, swift_getTupleTypeMetadata, SwiftCC,
         RETURNS(TypeMetadataResponseTy),
         ARGS(SizeTy, SizeTy, TypeMetadataPtrTy->getPointerTo(0),
              Int8PtrTy, WitnessTablePtrTy),
         ATTRS(NoUnwind, ReadOnly))

// MetadataResponse swift_getTupleTypeMetadata2(MetadataRequest request,
//                                              Metadata *elt0, Metadata *elt1,
//                                              const char *labels,
//                                              value_witness_table_t *proposed);
FUNCTION(GetTupleMetadata2, swift_getTupleTypeMetadata2, SwiftCC,
         RETURNS(TypeMetadataResponseTy),
         ARGS(SizeTy, TypeMetadataPtrTy, TypeMetadataPtrTy,
              Int8PtrTy, WitnessTablePtrTy),
         ATTRS(NoUnwind, ReadOnly))

// MetadataResponse swift_getTupleTypeMetadata3(MetadataRequest request,
//                                              Metadata *elt0, Metadata *elt1,
//                                              Metadata *elt2,
//                                              const char *labels,
//                                              value_witness_table_t *proposed);
FUNCTION(GetTupleMetadata3, swift_getTupleTypeMetadata3, SwiftCC,
         RETURNS(TypeMetadataResponseTy),
         ARGS(SizeTy, TypeMetadataPtrTy, TypeMetadataPtrTy, TypeMetadataPtrTy,
              Int8PtrTy, WitnessTablePtrTy),
         ATTRS(NoUnwind, ReadOnly))

// void swift_getTupleTypeLayout(TypeLayout *result,
//                               uint32_t offsets,
//                               TupleTypeFlags flags,
//                               const TypeLayout * const *elts);
FUNCTION(GetTupleLayout, swift_getTupleTypeLayout, SwiftCC,
         RETURNS(VoidTy),
         ARGS(FullTypeLayoutTy->getPointerTo(0), Int32Ty->getPointerTo(0),
              SizeTy, Int8PtrPtrTy->getPointerTo(0)),
         ATTRS(NoUnwind))

// size_t swift_getTupleTypeLayout2(TypeLayout *layout,
//                                  const TypeLayout *elt0,
//                                  const TypeLayout *elt1);
FUNCTION(GetTupleLayout2, swift_getTupleTypeLayout2, SwiftCC,
         RETURNS(SizeTy),
         ARGS(FullTypeLayoutTy->getPointerTo(0), Int8PtrPtrTy, Int8PtrPtrTy),
         ATTRS(NoUnwind))

// OffsetPair swift_getTupleTypeLayout3(TypeLayout *layout,
//                                      const TypeLayout *elt0,
//                                      const TypeLayout *elt1,
//                                      const TypeLayout *elt2);
FUNCTION(GetTupleLayout3, swift_getTupleTypeLayout3, SwiftCC,
         RETURNS(OffsetPairTy),
         ARGS(FullTypeLayoutTy->getPointerTo(0),
              Int8PtrPtrTy, Int8PtrPtrTy, Int8PtrPtrTy),
         ATTRS(NoUnwind))

// Metadata *swift_getExistentialTypeMetadata(
//                              ProtocolClassConstraint classConstraint,
//                              const Metadata *superclassConstraint,
//                              size_t numProtocols,
//                              const ProtocolDescriptorRef *protocols);
//
// Note: ProtocolClassConstraint::Class is 0, ::Any is 1.
FUNCTION(GetExistentialMetadata,
         swift_getExistentialTypeMetadata, C_CC,
         RETURNS(TypeMetadataPtrTy),
         ARGS(Int1Ty, TypeMetadataPtrTy, SizeTy,
              ProtocolDescriptorRefTy->getPointerTo()),
         ATTRS(NoUnwind, ReadOnly))

// Metadata *swift_relocateClassMetadata(TypeContextDescriptor *descriptor,
//                                       const void *pattern);
FUNCTION(RelocateClassMetadata,
         swift_relocateClassMetadata, C_CC,
         RETURNS(TypeMetadataPtrTy),
         ARGS(TypeContextDescriptorPtrTy, Int8PtrTy),
         ATTRS(NoUnwind))

// struct FieldInfo { size_t Size; size_t AlignMask; };
// void swift_initClassMetadata(Metadata *self,
//                              ClassLayoutFlags flags,
//                              size_t numFields,
//                              TypeLayout * const *fieldTypes,
//                              size_t *fieldOffsets);
FUNCTION(InitClassMetadata,
         swift_initClassMetadata, C_CC,
         RETURNS(VoidTy),
         ARGS(TypeMetadataPtrTy, SizeTy, SizeTy,
              Int8PtrPtrTy->getPointerTo(),
              SizeTy->getPointerTo()),
         ATTRS(NoUnwind))

// struct FieldInfo { size_t Size; size_t AlignMask; };
// void swift_updateClassMetadata(Metadata *self,
//                                ClassLayoutFlags flags,
//                                size_t numFields,
//                                TypeLayout * const *fieldTypes,
//                                size_t *fieldOffsets);
FUNCTION(UpdateClassMetadata,
         swift_updateClassMetadata, C_CC,
         RETURNS(VoidTy),
         ARGS(TypeMetadataPtrTy, SizeTy, SizeTy,
              Int8PtrPtrTy->getPointerTo(),
              SizeTy->getPointerTo()),
         ATTRS(NoUnwind))

// void *swift_lookUpClassMethod(Metadata *metadata,
//                               ClassDescriptor *description,
//                               MethodDescriptor *method);
FUNCTION(LookUpClassMethod,
         swift_lookUpClassMethod, C_CC,
         RETURNS(Int8PtrTy),
         ARGS(TypeMetadataPtrTy,
              MethodDescriptorStructTy->getPointerTo(),
              TypeContextDescriptorPtrTy),
         ATTRS(NoUnwind))

// void swift_initStructMetadata(Metadata *structType,
//                               StructLayoutFlags flags,
//                               size_t numFields,
//                               TypeLayout * const *fieldTypes,
//                               uint32_t *fieldOffsets);
FUNCTION(InitStructMetadata,
         swift_initStructMetadata, C_CC,
         RETURNS(VoidTy),
         ARGS(TypeMetadataPtrTy, SizeTy, SizeTy,
              Int8PtrPtrTy->getPointerTo(0),
              Int32Ty->getPointerTo()),
         ATTRS(NoUnwind))

// void swift_initEnumMetadataSingleCase(Metadata *enumType,
//                                       EnumLayoutFlags flags,
//                                       TypeLayout *payload);
FUNCTION(InitEnumMetadataSingleCase,
         swift_initEnumMetadataSingleCase,
         C_CC,
         RETURNS(VoidTy),
         ARGS(TypeMetadataPtrTy, SizeTy, Int8PtrPtrTy),
         ATTRS(NoUnwind))

// void swift_initEnumMetadataSinglePayload(Metadata *enumType,
//                                          EnumLayoutFlags flags,
//                                          TypeLayout *payload,
//                                          unsigned num_empty_cases);
FUNCTION(InitEnumMetadataSinglePayload,
         swift_initEnumMetadataSinglePayload,
         C_CC,
         RETURNS(VoidTy),
         ARGS(TypeMetadataPtrTy, SizeTy, Int8PtrPtrTy, Int32Ty),
         ATTRS(NoUnwind))

// void swift_initEnumMetadataMultiPayload(Metadata *enumType,
//                                         size_t numPayloads,
//                                         TypeLayout * const *payloadTypes);
FUNCTION(InitEnumMetadataMultiPayload,
         swift_initEnumMetadataMultiPayload,
         C_CC,
         RETURNS(VoidTy),
         ARGS(TypeMetadataPtrTy, SizeTy, SizeTy, Int8PtrPtrTy->getPointerTo(0)),
         ATTRS(NoUnwind))

// int swift_getEnumCaseSinglePayload(opaque_t *obj, Metadata *payload,
//                                    unsigned num_empty_cases);
FUNCTION(GetEnumCaseSinglePayload,
         swift_getEnumCaseSinglePayload,
         C_CC,
         RETURNS(Int32Ty),
         ARGS(OpaquePtrTy, TypeMetadataPtrTy, Int32Ty),
         ATTRS(NoUnwind, ReadOnly))

// int swift_getEnumCaseMultiPayload(opaque_t *obj, Metadata *enumTy);
FUNCTION(GetEnumCaseMultiPayload,
         swift_getEnumCaseMultiPayload,
         C_CC,
         RETURNS(Int32Ty),
         ARGS(OpaquePtrTy, TypeMetadataPtrTy),
         ATTRS(NoUnwind, ReadOnly))

// void swift_storeEnumTagSinglePayload(opaque_t *obj, Metadata *payload,
//                                      unsigned case_index,
//                                      unsigned num_empty_cases);
FUNCTION(StoreEnumTagSinglePayload,
         swift_storeEnumTagSinglePayload,
         C_CC,
         RETURNS(VoidTy),
         ARGS(OpaquePtrTy, TypeMetadataPtrTy, Int32Ty, Int32Ty),
         ATTRS(NoUnwind))

// void swift_storeEnumTagMultiPayload(opaque_t *obj, Metadata *enumTy,
//                                     int case_index);
FUNCTION(StoreEnumTagMultiPayload,
         swift_storeEnumTagMultiPayload,
         C_CC,
         RETURNS(VoidTy),
         ARGS(OpaquePtrTy, TypeMetadataPtrTy, Int32Ty),
         ATTRS(NoUnwind))

// Class object_getClass(id object);
//
// This is readonly instead of readnone because isa-rewriting can have
// a noticeable effect.
FUNCTION(GetObjectClass, object_getClass, C_CC,
         RETURNS(ObjCClassPtrTy),
         ARGS(ObjCPtrTy),
         ATTRS(NoUnwind, ReadOnly))

// id object_dispose(id object);
FUNCTION(ObjectDispose, object_dispose, C_CC,
         RETURNS(ObjCPtrTy),
         ARGS(ObjCPtrTy),
         ATTRS(NoUnwind))

// Class objc_lookUpClass(const char *name);
FUNCTION(LookUpClass, objc_lookUpClass, C_CC,
         RETURNS(ObjCClassPtrTy),
         ARGS(Int8PtrTy),
         ATTRS(NoUnwind, ReadNone))

// Metadata *swift_getObjectType(id object);
FUNCTION(GetObjectType, swift_getObjectType, C_CC,
         RETURNS(TypeMetadataPtrTy),
         ARGS(ObjCPtrTy),
         ATTRS(NoUnwind, ReadOnly))

// Metadata *swift_getDynamicType(opaque_t *obj, Metadata *self);
FUNCTION(GetDynamicType, swift_getDynamicType, C_CC,
         RETURNS(TypeMetadataPtrTy),
         ARGS(OpaquePtrTy, TypeMetadataPtrTy, Int1Ty),
         ATTRS(NoUnwind, ReadOnly))

// void *swift_dynamicCastClass(void*, void*);
FUNCTION(DynamicCastClass, swift_dynamicCastClass, C_CC,
         RETURNS(Int8PtrTy),
         ARGS(Int8PtrTy, Int8PtrTy),
         ATTRS(NoUnwind, ReadOnly))

// void *swift_dynamicCastClassUnconditional(void*, void*);
FUNCTION(DynamicCastClassUnconditional, swift_dynamicCastClassUnconditional,
         C_CC,
         RETURNS(Int8PtrTy),
         ARGS(Int8PtrTy, Int8PtrTy),
         ATTRS(NoUnwind, ReadOnly))

// void *swift_dynamicCastObjCClass(void*, void*);
FUNCTION(DynamicCastObjCClass, swift_dynamicCastObjCClass, C_CC,
         RETURNS(Int8PtrTy),
         ARGS(Int8PtrTy, Int8PtrTy),
         ATTRS(NoUnwind, ReadOnly))

// void *swift_dynamicCastObjCClassUnconditional(void*, void*);
FUNCTION(DynamicCastObjCClassUnconditional,
         swift_dynamicCastObjCClassUnconditional, C_CC,
         RETURNS(Int8PtrTy),
         ARGS(Int8PtrTy, Int8PtrTy),
         ATTRS(NoUnwind, ReadOnly))

// void *swift_dynamicCastUnknownClass(void*, void*);
FUNCTION(DynamicCastUnknownClass, swift_dynamicCastUnknownClass, C_CC,
         RETURNS(Int8PtrTy),
         ARGS(Int8PtrTy, Int8PtrTy),
         ATTRS(NoUnwind, ReadOnly))

// void *swift_dynamicCastUnknownClassUnconditional(void*, void*);
FUNCTION(DynamicCastUnknownClassUnconditional,
         swift_dynamicCastUnknownClassUnconditional, C_CC,
         RETURNS(Int8PtrTy),
         ARGS(Int8PtrTy, Int8PtrTy),
         ATTRS(NoUnwind, ReadOnly))

// type *swift_dynamicCastMetatype(type*, type*);
FUNCTION(DynamicCastMetatype, swift_dynamicCastMetatype, C_CC,
         RETURNS(TypeMetadataPtrTy),
         ARGS(TypeMetadataPtrTy, TypeMetadataPtrTy),
         ATTRS(NoUnwind, ReadOnly))

// type *swift_dynamicCastMetatypeUnconditional(type*, type*);
FUNCTION(DynamicCastMetatypeUnconditional,
         swift_dynamicCastMetatypeUnconditional, C_CC,
         RETURNS(TypeMetadataPtrTy),
         ARGS(TypeMetadataPtrTy, TypeMetadataPtrTy),
         ATTRS(NoUnwind, ReadOnly))

// objc_class *swift_dynamicCastObjCClassMetatype(objc_class*, objc_class*);
FUNCTION(DynamicCastObjCClassMetatype, swift_dynamicCastObjCClassMetatype,
         C_CC,
         RETURNS(ObjCClassPtrTy),
         ARGS(ObjCClassPtrTy, ObjCClassPtrTy),
         ATTRS(NoUnwind, ReadOnly))

// objc_class *swift_dynamicCastObjCClassMetatypeUnconditional(objc_class*, objc_class*);
FUNCTION(DynamicCastObjCClassMetatypeUnconditional,
         swift_dynamicCastObjCClassMetatypeUnconditional, C_CC,
         RETURNS(ObjCClassPtrTy),
         ARGS(ObjCClassPtrTy, ObjCClassPtrTy),
         ATTRS(NoUnwind, ReadOnly))

// bool swift_dynamicCast(opaque*, opaque*, type*, type*, size_t);
FUNCTION(DynamicCast, swift_dynamicCast, C_CC,
         RETURNS(Int1Ty),
         ARGS(OpaquePtrTy, OpaquePtrTy, TypeMetadataPtrTy, TypeMetadataPtrTy,
              SizeTy),
         ATTRS(ZExt, NoUnwind))

// type* swift_dynamicCastTypeToObjCProtocolUnconditional(type* object,
//                                               size_t numProtocols,
//                                               Protocol * const *protocols);
FUNCTION(DynamicCastTypeToObjCProtocolUnconditional,
         swift_dynamicCastTypeToObjCProtocolUnconditional, C_CC,
         RETURNS(TypeMetadataPtrTy),
         ARGS(TypeMetadataPtrTy, SizeTy, Int8PtrPtrTy),
         ATTRS(NoUnwind))

// type* swift_dynamicCastTypeToObjCProtocolConditional(type* object,
//                                             size_t numProtocols,
//                                             Protocol * const *protocols);
FUNCTION(DynamicCastTypeToObjCProtocolConditional,
         swift_dynamicCastTypeToObjCProtocolConditional, C_CC,
         RETURNS(TypeMetadataPtrTy),
         ARGS(TypeMetadataPtrTy, SizeTy, Int8PtrPtrTy),
         ATTRS(NoUnwind))

// id swift_dynamicCastObjCProtocolUnconditional(id object,
//                                               size_t numProtocols,
//                                               Protocol * const *protocols);
FUNCTION(DynamicCastObjCProtocolUnconditional,
         swift_dynamicCastObjCProtocolUnconditional, C_CC,
         RETURNS(ObjCPtrTy),
         ARGS(ObjCPtrTy, SizeTy, Int8PtrPtrTy),
         ATTRS(NoUnwind))

// id swift_dynamicCastObjCProtocolConditional(id object,
//                                             size_t numProtocols,
//                                             Protocol * const *protocols);
FUNCTION(DynamicCastObjCProtocolConditional,
         swift_dynamicCastObjCProtocolConditional, C_CC,
         RETURNS(ObjCPtrTy),
         ARGS(ObjCPtrTy, SizeTy, Int8PtrPtrTy),
         ATTRS(NoUnwind))

// id swift_dynamicCastMetatypeToObjectUnconditional(type *type);
FUNCTION(DynamicCastMetatypeToObjectUnconditional,
         swift_dynamicCastMetatypeToObjectUnconditional, C_CC,
         RETURNS(ObjCPtrTy),
         ARGS(TypeMetadataPtrTy),
         ATTRS(NoUnwind, ReadNone))

// id swift_dynamicCastMetatypeToObjectConditional(type *type);
FUNCTION(DynamicCastMetatypeToObjectConditional,
         swift_dynamicCastMetatypeToObjectConditional, C_CC,
         RETURNS(ObjCPtrTy),
         ARGS(TypeMetadataPtrTy),
         ATTRS(NoUnwind, ReadNone))

// witness_table* swift_conformsToProtocol(type*, protocol*);
FUNCTION(ConformsToProtocol,
         swift_conformsToProtocol, C_CC,
         RETURNS(WitnessTablePtrTy),
         ARGS(TypeMetadataPtrTy, ProtocolDescriptorPtrTy),
         ATTRS(NoUnwind, ReadNone))

// bool swift_isClassType(type*);
FUNCTION(IsClassType,
         swift_isClassType, C_CC,
         RETURNS(Int1Ty),
         ARGS(TypeMetadataPtrTy),
         ATTRS(ZExt, NoUnwind, ReadNone))

// bool swift_isOptionalType(type*);
FUNCTION(IsOptionalType,
         swift_isOptionalType, C_CC,
         RETURNS(Int1Ty),
         ARGS(TypeMetadataPtrTy),
         ATTRS(ZExt, NoUnwind, ReadNone))

// void swift_once(swift_once_t *predicate,
//                 void (*function_code)(RefCounted*),
//                 void *context);
FUNCTION(Once, swift_once, C_CC,
         RETURNS(VoidTy),
         ARGS(OnceTy->getPointerTo(), Int8PtrTy, Int8PtrTy),
         ATTRS())

// void swift_registerProtocols(const ProtocolRecord *begin,
//                              const ProtocolRecord *end)
FUNCTION(RegisterProtocols,
         swift_registerProtocols, C_CC,
         RETURNS(VoidTy),
         ARGS(ProtocolRecordPtrTy, ProtocolRecordPtrTy),
         ATTRS(NoUnwind))

// void swift_registerProtocolConformances(const ProtocolConformanceRecord *begin,
//                                         const ProtocolConformanceRecord *end)
FUNCTION(RegisterProtocolConformances,
         swift_registerProtocolConformances, C_CC,
         RETURNS(VoidTy),
         ARGS(RelativeAddressPtrTy, RelativeAddressPtrTy),
         ATTRS(NoUnwind))
FUNCTION(RegisterTypeMetadataRecords,
         swift_registerTypeMetadataRecords, C_CC,
         RETURNS(VoidTy),
         ARGS(TypeMetadataRecordPtrTy, TypeMetadataRecordPtrTy),
         ATTRS(NoUnwind))

// void swift_beginAccess(void *pointer, ValueBuffer *scratch, size_t flags);
FUNCTION(BeginAccess, swift_beginAccess, C_CC,
         RETURNS(VoidTy),
         ARGS(Int8PtrTy, getFixedBufferTy()->getPointerTo(), SizeTy, Int8PtrTy),
         ATTRS(NoUnwind))

// void swift_endAccess(ValueBuffer *scratch);
FUNCTION(EndAccess, swift_endAccess, C_CC,
         RETURNS(VoidTy),
         ARGS(getFixedBufferTy()->getPointerTo()),
         ATTRS(NoUnwind))

FUNCTION(InstantiateObjCClass, swift_instantiateObjCClass, C_CC,
         RETURNS(VoidTy),
         ARGS(TypeMetadataPtrTy),
         ATTRS(NoUnwind))
FUNCTION(ObjCAllocWithZone, objc_allocWithZone, C_CC,
         RETURNS(ObjCPtrTy), ARGS(ObjCClassPtrTy), ATTRS(NoUnwind))
FUNCTION(ObjCRetain, objc_retain, C_CC,
         RETURNS(ObjCPtrTy), ARGS(ObjCPtrTy), ATTRS(NoUnwind))
FUNCTION(ObjCRelease, objc_release, C_CC,
         RETURNS(VoidTy), ARGS(ObjCPtrTy), ATTRS(NoUnwind))
FUNCTION(ObjCAutorelease, objc_autorelease, C_CC,
         RETURNS(ObjCPtrTy), ARGS(ObjCPtrTy), ATTRS(NoUnwind))
FUNCTION(ObjCRetainAutoreleasedReturnValue,
         objc_retainAutoreleasedReturnValue, C_CC,
         RETURNS(Int8PtrTy), ARGS(Int8PtrTy), ATTRS(NoUnwind))
FUNCTION(ObjCAutoreleaseReturnValue, objc_autoreleaseReturnValue, C_CC,
         RETURNS(ObjCPtrTy), ARGS(ObjCPtrTy), ATTRS(NoUnwind))
FUNCTION(ObjCMsgSend, objc_msgSend, C_CC,
         RETURNS(VoidTy), NO_ARGS, NO_ATTRS)
FUNCTION(ObjCMsgSendStret, objc_msgSend_stret, C_CC,
         RETURNS(VoidTy), NO_ARGS, NO_ATTRS)
FUNCTION(ObjCMsgSendSuper, objc_msgSendSuper, C_CC,
         RETURNS(VoidTy), NO_ARGS, NO_ATTRS)
FUNCTION(ObjCMsgSendSuperStret, objc_msgSendSuper_stret, C_CC,
         RETURNS(VoidTy), NO_ARGS, NO_ATTRS)
FUNCTION(ObjCMsgSendSuper2, objc_msgSendSuper2, C_CC,
         RETURNS(VoidTy), NO_ARGS, NO_ATTRS)
FUNCTION(ObjCMsgSendSuperStret2, objc_msgSendSuper2_stret, C_CC,
         RETURNS(VoidTy), NO_ARGS, NO_ATTRS)
FUNCTION(ObjCSelRegisterName, sel_registerName, C_CC,
         RETURNS(ObjCSELTy), ARGS(Int8PtrTy), ATTRS(NoUnwind, ReadNone))
FUNCTION(ClassReplaceMethod, class_replaceMethod, C_CC,
         RETURNS(Int8PtrTy),
         ARGS(ObjCClassPtrTy, Int8PtrTy, Int8PtrTy, Int8PtrTy),
         ATTRS(NoUnwind))
FUNCTION(ClassAddProtocol, class_addProtocol, C_CC,
         RETURNS(VoidTy),
         ARGS(ObjCClassPtrTy, Int8PtrTy),
         ATTRS(NoUnwind))
FUNCTION(ObjCGetClass, objc_getClass, C_CC,
         RETURNS(ObjCClassPtrTy),
         ARGS(Int8PtrTy),
         ATTRS(NoUnwind))
FUNCTION(ObjCGetMetaClass, objc_getMetaClass, C_CC,
         RETURNS(ObjCClassPtrTy),
         ARGS(Int8PtrTy),
         ATTRS(NoUnwind))
FUNCTION(ObjCClassGetName, class_getName, C_CC,
         RETURNS(Int8PtrTy),
         ARGS(ObjCClassPtrTy),
         ATTRS(NoUnwind))

FUNCTION(GetObjCProtocol, objc_getProtocol, C_CC,
         RETURNS(ProtocolDescriptorPtrTy),
         ARGS(Int8PtrTy),
         ATTRS(NoUnwind))
FUNCTION(AllocateObjCProtocol, objc_allocateProtocol, C_CC,
         RETURNS(ProtocolDescriptorPtrTy),
         ARGS(Int8PtrTy),
         ATTRS(NoUnwind))
FUNCTION(RegisterObjCProtocol, objc_registerProtocol, C_CC,
         RETURNS(VoidTy),
         ARGS(ProtocolDescriptorPtrTy),
         ATTRS(NoUnwind))
FUNCTION(ProtocolAddMethodDescription, protocol_addMethodDescription, C_CC,
         RETURNS(VoidTy),
         ARGS(ProtocolDescriptorPtrTy, Int8PtrTy, Int8PtrTy,
              ObjCBoolTy, ObjCBoolTy),
         ATTRS(NoUnwind))
FUNCTION(ProtocolAddProtocol, protocol_addProtocol, C_CC,
         RETURNS(VoidTy),
         ARGS(ProtocolDescriptorPtrTy, ProtocolDescriptorPtrTy),
         ATTRS(NoUnwind))

FUNCTION(Malloc, malloc, C_CC,
         RETURNS(Int8PtrTy),
         ARGS(SizeTy),
         NO_ATTRS)
FUNCTION(Free, free, C_CC,
         RETURNS(VoidTy),
         ARGS(Int8PtrTy),
         NO_ATTRS)

// void *_Block_copy(void *block);
FUNCTION(BlockCopy, _Block_copy, C_CC,
         RETURNS(ObjCBlockPtrTy),
         ARGS(ObjCBlockPtrTy),
         NO_ATTRS)
// void _Block_release(void *block);
FUNCTION(BlockRelease, _Block_release, C_CC,
         RETURNS(VoidTy),
         ARGS(ObjCBlockPtrTy),
         ATTRS(NoUnwind))

// void swift_deletedMethodError();
FUNCTION(DeletedMethodError, swift_deletedMethodError, C_CC,
        RETURNS(VoidTy),
        ARGS(),
        ATTRS(NoUnwind))

FUNCTION(AllocError, swift_allocError, SwiftCC,
         RETURNS(ErrorPtrTy, OpaquePtrTy),
         ARGS(TypeMetadataPtrTy, WitnessTablePtrTy, OpaquePtrTy, Int1Ty),
         ATTRS(NoUnwind))
FUNCTION(DeallocError, swift_deallocError, C_CC,
         RETURNS(VoidTy),
         ARGS(ErrorPtrTy, TypeMetadataPtrTy),
         ATTRS(NoUnwind))
FUNCTION(GetErrorValue, swift_getErrorValue, C_CC,
         RETURNS(VoidTy),
         ARGS(ErrorPtrTy, Int8PtrPtrTy, OpenedErrorTriplePtrTy),
         ATTRS(NoUnwind))

// void __tsan_external_write(void *addr, void *caller_pc, void *tag);
// This is a Thread Sanitizer instrumentation entry point in compiler-rt.
FUNCTION(TSanInoutAccess, __tsan_external_write, C_CC,
         RETURNS(VoidTy),
         ARGS(Int8PtrTy, Int8PtrTy, Int8PtrTy),
         ATTRS(NoUnwind))

FUNCTION(GetKeyPath, swift_getKeyPath, C_CC,
         RETURNS(RefCountedPtrTy),
         ARGS(Int8PtrTy, Int8PtrTy),
         ATTRS(NoUnwind))
FUNCTION(CopyKeyPathTrivialIndices, swift_copyKeyPathTrivialIndices, C_CC,
         RETURNS(VoidTy),
         ARGS(Int8PtrTy, Int8PtrTy, SizeTy),
         ATTRS(NoUnwind))

FUNCTION(GetInitializedObjCClass, swift_getInitializedObjCClass, C_CC,
         RETURNS(ObjCClassPtrTy),
         ARGS(ObjCClassPtrTy),
         ATTRS(NoUnwind))

// void swift_objc_swift3ImplicitObjCEntrypoint(id self, SEL selector)
FUNCTION(Swift3ImplicitObjCEntrypoint, swift_objc_swift3ImplicitObjCEntrypoint,
         C_CC,
         RETURNS(VoidTy),
         ARGS(ObjCPtrTy, ObjCSELTy, Int8PtrTy, SizeTy, SizeTy, SizeTy, Int8PtrTy),
         ATTRS(NoUnwind))

FUNCTION(VerifyTypeLayoutAttribute, _swift_debug_verifyTypeLayoutAttribute,
         C_CC,
         RETURNS(VoidTy),
         ARGS(TypeMetadataPtrTy, Int8PtrTy, Int8PtrTy, SizeTy, Int8PtrTy),
         ATTRS(NoUnwind))

<<<<<<< HEAD
// SWIFT_ENABLE_TENSORFLOW
// OpaqueValue *swift_autodiffCreateTape();
FUNCTION(AutoDiffCreateTape, swift_autodiffCreateTape, C_CC,
         RETURNS(OpaquePtrTy),
         ARGS(TypeMetadataPtrTy),
         ATTRS(NoUnwind))

// void swift_autodiffDestroyTape(OpaqueValue *tape);
FUNCTION(AutoDiffDestroyTape, swift_autodiffDestroyTape, C_CC,
         RETURNS(VoidTy),
         ARGS(OpaquePtrTy),
         ATTRS(NoUnwind))

// void swift_autodiffPushToTape(OpaqueValue *tape, OpaqueValue *value);
FUNCTION(AutoDiffPushToTape, swift_autodiffPushToTape, C_CC,
         RETURNS(VoidTy),
         ARGS(OpaquePtrTy, OpaquePtrTy),
         ATTRS(NoUnwind))

// OpaqueValue *swift_autodiffPopFromTape(OpaqueValue *tape);
FUNCTION(AutoDiffPopFromTape, swift_autodiffPopFromTape, C_CC,
         RETURNS(OpaquePtrTy),
         ARGS(OpaquePtrTy),
         ATTRS(NoUnwind))

// SWIFT_ENABLE_TENSORFLOW
//===----------------------------------------------------------------------===//
// - MARK: Runtime functions issued by IRGen in dynamic compilation mode.
// - Naming convention:
//   - TF_XXX functions correspond to TF C APIs
//   - TFE_XXX functions correspond to TF eager C APIs
//   - TFC_XXX functions are C functions defined in the compiler runtime
//===----------------------------------------------------------------------===//

// Function declarations, with the definitions are in the C API impl.
FUNCTION(TF_NewStatus, TF_NewStatus, C_CC,
         RETURNS(Int8PtrTy),
         ARGS(),
         ATTRS(NoUnwind))

FUNCTION(TF_DeleteStatus, TF_DeleteStatus, C_CC,
         RETURNS(VoidTy),
         ARGS(Int8PtrTy),
         ATTRS(NoUnwind))

FUNCTION(TFE_NewOp, TFE_NewOp, C_CC,
         RETURNS(Int8PtrTy),
         ARGS(Int8PtrTy, Int8PtrTy, Int8PtrTy),
         ATTRS(NoUnwind))

FUNCTION(TFE_DeleteOp, TFE_DeleteOp, C_CC,
         RETURNS(VoidTy),
         ARGS(Int8PtrTy),
         ATTRS(NoUnwind))

FUNCTION(TFE_OpAddInput, TFE_OpAddInput, C_CC,
         RETURNS(VoidTy),
         ARGS(Int8PtrTy, Int8PtrTy, Int8PtrTy),
         ATTRS(NoUnwind))

FUNCTION(TFE_OpSetDevice, TFE_OpSetDevice, C_CC,
         RETURNS(VoidTy),
         ARGS(Int8PtrTy, Int8PtrTy, Int8PtrTy),
         ATTRS(NoUnwind))

FUNCTION(TFE_OpSetAttrType, TFE_OpSetAttrType, C_CC,
         RETURNS(VoidTy),
         ARGS(Int8PtrTy, Int8PtrTy, Int32Ty),
         ATTRS(NoUnwind))

FUNCTION(TFE_OpSetAttrFunctionName, TFE_OpSetAttrFunctionName, C_CC,
         RETURNS(VoidTy),
         ARGS(Int8PtrTy, Int8PtrTy, Int8PtrTy, SizeTy),
         ATTRS(NoUnwind))

FUNCTION(TFE_OpSetAttrInt, TFE_OpSetAttrInt, C_CC,
         RETURNS(VoidTy),
         ARGS(Int8PtrTy, Int8PtrTy, Int64Ty),
         ATTRS(NoUnwind))

FUNCTION(TFE_OpSetAttrFloat, TFE_OpSetAttrFloat, C_CC,
         RETURNS(VoidTy),
         ARGS(Int8PtrTy, Int8PtrTy, FloatTy),
         ATTRS(NoUnwind))

FUNCTION(TFE_OpSetAttrBool, TFE_OpSetAttrBool, C_CC,
         RETURNS(VoidTy),
         ARGS(Int8PtrTy, Int8PtrTy, Int1Ty),
         ATTRS(NoUnwind))

FUNCTION(TFE_OpSetAttrString, TFE_OpSetAttrString, C_CC,
         RETURNS(VoidTy),
         ARGS(Int8PtrTy, Int8PtrTy, Int8PtrTy, SizeTy),
         ATTRS(NoUnwind))

// The C API definition is the following. Note in particular the last param has
// type int, not int32_t. If there is a type size mismatch between int and int32
// in any swift platform, we'll need to do the type conversion. See
// swift_tfc_TFE_Execute() for example.
//
// void TFE_OpSetAttrIntList(TFE_Op* op,
//                           const char* attr_name,
//                           const int64_t* values,
//                           int num_values);
FUNCTION(TFE_OpSetAttrIntList, TFE_OpSetAttrIntList, C_CC,
         RETURNS(VoidTy),
         ARGS(Int8PtrTy, Int8PtrTy, Int8PtrTy, Int32Ty),
         ATTRS(NoUnwind))

// Similar situation with the final int param as described above on
// TFE_OpSetAttrIntList.
FUNCTION(TFE_OpSetAttrTypeList, TFE_OpSetAttrTypeList, C_CC,
         RETURNS(VoidTy),
         ARGS(Int8PtrTy, Int8PtrTy, Int8PtrTy, Int32Ty),
         ATTRS(NoUnwind))

// Similar situation with the final int param as described above on
// TFE_OpSetAttrIntList.
FUNCTION(TFE_OpSetAttrShapeList, TFE_OpSetAttrShapeList, C_CC,
         RETURNS(VoidTy),
         ARGS(Int8PtrTy, Int8PtrTy, Int8PtrPtrTy, Int8PtrTy, Int32Ty,
	      Int8PtrTy),
         ATTRS(NoUnwind))

FUNCTION(TFE_OpSetAttrTensor, TFE_OpSetAttrTensor, C_CC,
         RETURNS(VoidTy),
         ARGS(Int8PtrTy, Int8PtrTy, Int8PtrTy, Int8PtrTy),
         ATTRS(NoUnwind))

FUNCTION(TF_DeleteTensor, TF_DeleteTensor, C_CC,
         RETURNS(VoidTy),
         ARGS(Int8PtrTy),
         ATTRS(NoUnwind))

// Functions with definitions in runtime library.
FUNCTION(TFC_CreateIntTensor, swift_tfc_CreateIntTensor, C_CC,
         RETURNS(Int8PtrTy),
         ARGS(Int32Ty, Int8PtrTy, Int8PtrTy, Int32Ty, Int8PtrTy),
         ATTRS(NoUnwind))

FUNCTION(TFC_CreateFloatTensor, swift_tfc_CreateFloatTensor, C_CC,
         RETURNS(Int8PtrTy),
         ARGS(Int32Ty, Int8PtrTy, Int8PtrTy, Int8PtrTy),
         ATTRS(NoUnwind))

FUNCTION(TFE_Execute, swift_tfc_TFE_Execute, C_CC,
         RETURNS(VoidTy),
         ARGS(Int8PtrTy, Int8PtrPtrTy, Int32PtrTy, Int8PtrTy),
         ATTRS(NoUnwind))

FUNCTION(TFC_GetGlobalEagerContext, _swift_tfc_GetGlobalEagerContext, C_CC,
         RETURNS(Int8PtrTy),
         ARGS(),
         ATTRS(NoUnwind))

FUNCTION(TFC_OpAddInputFromTensorHandle, _swift_tfc_OpAddInputFromTensorHandle,
         C_CC,
         RETURNS(VoidTy),
         ARGS(Int8PtrTy, Int8PtrTy, Int8PtrTy),
         ATTRS(NoUnwind))

FUNCTION(TFC_OpAddInputFromTensorGroup,
         _swift_tfc_OpAddInputFromTensorGroup,
         C_CC,
         RETURNS(Int32Ty),
         ARGS(Int8PtrTy, Int8PtrTy, Int8PtrTy, TypeMetadataPtrTy, WitnessTablePtrTy),
         ATTRS(NoUnwind))

FUNCTION(TFC_AllocateCHandleBuffer,
         _swift_tfc_AllocateCHandleBuffer, SwiftCC,
         RETURNS(Int8PtrTy),
         ARGS(Int32Ty),
         ATTRS(NoUnwind))

FUNCTION(TFC_DeallocateCHandleBuffer,
         _swift_tfc_DeallocateCHandleBuffer, SwiftCC,
         RETURNS(VoidTy),
         ARGS(Int8PtrTy),
         ATTRS(NoUnwind))

FUNCTION(TFC_GetTensorGroupCHandleCount,
         _swift_tfc_GetTensorGroupCHandleCount, SwiftCC,
         RETURNS(Int32Ty),
         ARGS(TypeMetadataPtrTy, TypeMetadataPtrTy, WitnessTablePtrTy),
         ATTRS(NoUnwind))

FUNCTION(TFC_InitTensorGroup, _swift_tfc_InitTensorGroup, SwiftCC,
         RETURNS(VoidTy),
         ARGS(OpaquePtrTy, Int8PtrTy, TypeMetadataPtrTy, WitnessTablePtrTy),
         ATTRS(NoUnwind, FirstParamStructRet))

FUNCTION(TFC_CreateTensorHandleFromC, _swift_tfc_CreateTensorHandleFromC, C_CC,
         RETURNS(Int8PtrTy),
         ARGS(Int8PtrTy),
         ATTRS(NoUnwind))

FUNCTION(TFC_OpSetAttrBoolArray, _swift_tfc_OpSetAttrBoolArray, C_CC,
         RETURNS(VoidTy),
         ARGS(Int8PtrTy, Int8PtrTy, Int8PtrTy),
         ATTRS(NoUnwind))

FUNCTION(TFC_OpSetAttrInt32Array, _swift_tfc_OpSetAttrInt32Array, C_CC,
         RETURNS(VoidTy),
         ARGS(Int8PtrTy, Int8PtrTy, Int8PtrTy),
         ATTRS(NoUnwind))

FUNCTION(TFC_OpSetAttrInt64Array, _swift_tfc_OpSetAttrInt64Array, C_CC,
         RETURNS(VoidTy),
         ARGS(Int8PtrTy, Int8PtrTy, Int8PtrTy),
         ATTRS(NoUnwind))

FUNCTION(TFC_OpSetAttrDoubleArray, _swift_tfc_OpSetAttrDoubleArray, C_CC,
         RETURNS(VoidTy),
         ARGS(Int8PtrTy, Int8PtrTy, Int8PtrTy),
         ATTRS(NoUnwind))

FUNCTION(TFC_OpSetAttrFloatArray, _swift_tfc_OpSetAttrFloatArray, C_CC,
         RETURNS(VoidTy),
         ARGS(Int8PtrTy, Int8PtrTy, Int8PtrTy),
         ATTRS(NoUnwind))

FUNCTION(TFC_OpSetAttrTypeArray, _swift_tfc_OpSetAttrTypeArray, C_CC,
         RETURNS(VoidTy),
         ARGS(Int8PtrTy, Int8PtrTy, Int8PtrTy),
         ATTRS(NoUnwind))

FUNCTION(TFC_OpSetAttrTensorShapeArray, _swift_tfc_OpSetAttrTensorShapeArray,
         C_CC, RETURNS(VoidTy),
         ARGS(Int8PtrTy, Int8PtrTy, Int8PtrTy, Int8PtrTy),
         ATTRS(NoUnwind))

FUNCTION(TFC_OpSetAttrOptionalTensorShapeArray,
	 _swift_tfc_OpSetAttrOptionalTensorShapeArray,
         C_CC, RETURNS(VoidTy),
         ARGS(Int8PtrTy, Int8PtrTy, Int8PtrTy, Int8PtrTy),
         ATTRS(NoUnwind))

// The swift function signature is (CTFEOp, UnsafePointer<Int8>, String) -> ().
// In LLVM IR, the String gets exploded to (BridgeObjectPtrTy, Int64Ty), so
// IRGen passes those two values in place of the Swift String.
FUNCTION(TFC_OpSetAttrString, _swift_tfc_OpSetAttrString, C_CC,
         RETURNS(VoidTy),
         ARGS(Int8PtrTy, Int8PtrTy, BridgeObjectPtrTy, Int64Ty),
         ATTRS(NoUnwind))

FUNCTION(TFC_CheckOk, _swift_tfc_CheckOk, C_CC,
         RETURNS(VoidTy),
         ARGS(Int8PtrTy),
         ATTRS(NoUnwind))
=======
// float swift_intToFloat32(const size_t *data, IntegerLiteralFlags flags);
FUNCTION(IntToFloat32, swift_intToFloat32, SwiftCC,
         RETURNS(FloatTy),
         ARGS(SizeTy->getPointerTo(), SizeTy),
         ATTRS(NoUnwind, ReadOnly))
FUNCTION(IntToFloat64, swift_intToFloat64, SwiftCC,
         RETURNS(DoubleTy),
         ARGS(SizeTy->getPointerTo(), SizeTy),
         ATTRS(NoUnwind, ReadOnly))
>>>>>>> 2c2f71dd

#undef RETURNS
#undef ARGS
#undef ATTRS
#undef NO_ARGS
#undef NO_ATTRS
#undef FUNCTION
#undef FUNCTION_NAME<|MERGE_RESOLUTION|>--- conflicted
+++ resolved
@@ -1247,7 +1247,16 @@
          ARGS(TypeMetadataPtrTy, Int8PtrTy, Int8PtrTy, SizeTy, Int8PtrTy),
          ATTRS(NoUnwind))
 
-<<<<<<< HEAD
+// float swift_intToFloat32(const size_t *data, IntegerLiteralFlags flags);
+FUNCTION(IntToFloat32, swift_intToFloat32, SwiftCC,
+         RETURNS(FloatTy),
+         ARGS(SizeTy->getPointerTo(), SizeTy),
+         ATTRS(NoUnwind, ReadOnly))
+FUNCTION(IntToFloat64, swift_intToFloat64, SwiftCC,
+         RETURNS(DoubleTy),
+         ARGS(SizeTy->getPointerTo(), SizeTy),
+         ATTRS(NoUnwind, ReadOnly))
+
 // SWIFT_ENABLE_TENSORFLOW
 // OpaqueValue *swift_autodiffCreateTape();
 FUNCTION(AutoDiffCreateTape, swift_autodiffCreateTape, C_CC,
@@ -1497,17 +1506,6 @@
          RETURNS(VoidTy),
          ARGS(Int8PtrTy),
          ATTRS(NoUnwind))
-=======
-// float swift_intToFloat32(const size_t *data, IntegerLiteralFlags flags);
-FUNCTION(IntToFloat32, swift_intToFloat32, SwiftCC,
-         RETURNS(FloatTy),
-         ARGS(SizeTy->getPointerTo(), SizeTy),
-         ATTRS(NoUnwind, ReadOnly))
-FUNCTION(IntToFloat64, swift_intToFloat64, SwiftCC,
-         RETURNS(DoubleTy),
-         ARGS(SizeTy->getPointerTo(), SizeTy),
-         ATTRS(NoUnwind, ReadOnly))
->>>>>>> 2c2f71dd
 
 #undef RETURNS
 #undef ARGS
