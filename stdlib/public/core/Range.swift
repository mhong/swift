//===--- Range.swift ------------------------------------------------------===//
//
// This source file is part of the Swift.org open source project
//
// Copyright (c) 2014 - 2016 Apple Inc. and the Swift project authors
// Licensed under Apache License v2.0 with Runtime Library Exception
//
// See http://swift.org/LICENSE.txt for license information
// See http://swift.org/CONTRIBUTORS.txt for the list of Swift project authors
//
//===----------------------------------------------------------------------===//

/// An iterator over the elements of `Range<Element>`.
public struct RangeIterator<
  Element : ForwardIndex
> : IteratorProtocol, Sequence {

  /// Construct an instance that traverses the elements of `bounds`.
  @_transparent
  internal init(_bounds: Range<Element>) {
    self.startIndex = _bounds.startIndex
    self.endIndex = _bounds.endIndex
  }

  /// Advance to the next element and return it, or `nil` if no next
  /// element exists.
  public mutating func next() -> Element? {
    if startIndex == endIndex { return nil }
    let element = startIndex
    startIndex._successorInPlace()
    return element
  }

  /// The lower bound of the remaining range.
  internal var startIndex: Element

  /// The upper bound of the remaining range; not included in the
  /// generated sequence.
  internal let endIndex: Element
}

/// A collection of consecutive discrete index values.
///
/// - parameter Element: Is both the element type and the index type of the
///   collection.
///
/// Like other collections, a range containing one element has an
/// `endIndex` that is the successor of its `startIndex`; and an empty
/// range has `startIndex == endIndex`.
///
/// Axiom: for any `Range` `r`, `r[i] == i`.
///
/// Therefore, if `Element` has a maximal value, it can serve as an
/// `endIndex`, but can never be contained in a `Range<Element>`.
///
/// It also follows from the axiom above that `(-99..<100)[0] == 0`.
/// To prevent confusion (because some expect the result to be `-99`),
/// in a context where `Element` is known to be an integer type,
/// subscripting with `Element` is a compile-time error:
///
///     // error: could not find an overload for 'subscript'...
///     print(Range<Int>(start: -99, end: 100)[0])
///
/// However, subscripting that range still works in a generic context:
///
///     func brackets<Element : ForwardIndex>(x: Range<Element>, i: Element) -> Element {
///       return x[i] // Just forward to subscript
///     }
///     print(brackets(Range<Int>(start: -99, end: 100), 0))
///     // Prints "0"
public struct Range<
  Element : ForwardIndex
> : Equatable, Collection,
    CustomStringConvertible, CustomDebugStringConvertible {

  /// Construct a copy of `x`.
  public init(_ x: Range) {
    // This initializer exists only so that we can have a
    // debugDescription that actually constructs the right type when
    // evaluated
    self = x
  }

  /// Construct a range with `startIndex == start` and `endIndex ==
  /// end`.
  @_transparent
  internal init(_start: Element, end: Element) {
    self.startIndex = _start
    self.endIndex = end
  }

  /// Access the element at `position`.
  ///
  /// - Precondition: `position` is a valid position in `self` and
  ///   `position != endIndex`.
  public subscript(position: Element) -> Element {
    _stdlibAssert(position != endIndex, "Index out of range")
    return position
  }

  //===--------------------------------------------------------------------===//
  // Overloads for subscript that allow us to make subscripting fail
  // at compile time, outside a generic context, when Element is an Integer
  // type. The current language design gives us no way to force r[0]
  // to work "as expected" (return the first element of the range) for
  // an arbitrary Range<Int>, so instead we make it ambiguous.  Same
  // goes for slicing.  The error message will be poor but at least it
  // is a compile-time error.
  public subscript(_: Element._DisabledRangeIndex) -> Element {
    _sanityCheckFailure("It shouldn't be possible to call this function'")
  }

  //===--------------------------------------------------------------------===//

  /// Returns an iterator over the elements of this sequence.
  ///
  /// - Complexity: O(1).
  public func makeIterator() -> RangeIterator<Element> {
    return RangeIterator(_bounds: self)
  }

  /// The range's lower bound.
  ///
  /// Identical to `endIndex` in an empty range.
  public var startIndex: Element

  /// The range's upper bound.
  ///
  /// `endIndex` is not a valid argument to `subscript`, and is always
  /// reachable from `startIndex` by zero or more applications of
  /// `successor()`.
  public var endIndex: Element

  /// A textual representation of `self`.
  public var description: String {
    return "\(startIndex)..<\(endIndex)"
  }

  /// A textual representation of `self`, suitable for debugging.
  public var debugDescription: String {
    return "Range(\(String(reflecting: startIndex))..<\(String(reflecting: endIndex)))"
  }
}

extension Range : CustomReflectable {
  public var customMirror: Mirror {
    return Mirror(self, children: ["startIndex": startIndex, "endIndex": endIndex])
  }
}

/// O(1) implementation of `contains()` for ranges of comparable elements.
extension Range where Element : Comparable {
  @warn_unused_result
  public func _customContainsEquatableElement(element: Element) -> Bool? {
    return element >= self.startIndex && element < self.endIndex
  }

  // FIXME: copied from SequenceAlgorithms as a workaround for
  // https://bugs.swift.org/browse/SR-435
  @warn_unused_result
  public func contains(element: Element) -> Bool {
    if let result = _customContainsEquatableElement(element) {
      return result
    }

    for e in self {
      if e == element {
        return true
      }
    }
    return false
  }
}

@warn_unused_result
public func == <Element>(lhs: Range<Element>, rhs: Range<Element>) -> Bool {
  return lhs.startIndex == rhs.startIndex &&
      lhs.endIndex == rhs.endIndex
}

/// Forms a half-open range that contains `minimum`, but not
/// `maximum`.
@_transparent
@warn_unused_result
public func ..< <Pos : ForwardIndex> (minimum: Pos, maximum: Pos)
  -> Range<Pos> {
  return Range(_start: minimum, end: maximum)
}

/// Forms a closed range that contains both `minimum` and `maximum`.
@_transparent
@warn_unused_result
public func ... <Pos : ForwardIndex> (
  minimum: Pos, maximum: Pos
) -> Range<Pos> {
  return Range(_start: minimum, end: maximum.successor())
}

//===--- Prefer Ranges to Intervals, and add checking ---------------------===//

/// Forms a half-open range that contains `start`, but not `end`.
///
/// - Precondition: `start <= end`.
@_transparent
@warn_unused_result
public func ..< <Pos : ForwardIndex where Pos : Comparable> (
  start: Pos, end: Pos
) -> Range<Pos> {
  _precondition(start <= end, "Can't form Range with end < start")
  return Range(_start: start, end: end)
}

/// Forms a closed range that contains both `start` and `end`.
/// - Precondition: `start <= end`.
@_transparent
@warn_unused_result
public func ... <Pos : ForwardIndex where Pos : Comparable> (
  start: Pos, end: Pos
) -> Range<Pos> {
  _precondition(start <= end, "Can't form Range with end < start")
  _precondition(end.successor() > end, "Range end index has no valid successor")
  return Range(_start: start, end: end.successor())
}

@warn_unused_result
public func ~= <I : ForwardIndex where I : Comparable> (
  pattern: Range<I>, value: I
) -> Bool {
  return pattern.contains(value)
<<<<<<< HEAD
}

@available(*, unavailable, renamed="RangeIterator")
public struct RangeGenerator<Element : ForwardIndex> {}

extension RangeIterator {
  @available(*, unavailable, message="use the 'makeIterator()' method on the collection")
  public init(_ bounds: Range<Element>) {
    fatalError("unavailable function can't be called")
  }
}

extension Range {
  @available(*, unavailable, message="use the '..<' operator")
  public init(start: Element, end: Element) {
    fatalError("unavailable function can't be called")
  }
}
=======
}
>>>>>>> 3d424b5e
<|MERGE_RESOLUTION|>--- conflicted
+++ resolved
@@ -227,7 +227,6 @@
   pattern: Range<I>, value: I
 ) -> Bool {
   return pattern.contains(value)
-<<<<<<< HEAD
 }
 
 @available(*, unavailable, renamed="RangeIterator")
@@ -245,7 +244,4 @@
   public init(start: Element, end: Element) {
     fatalError("unavailable function can't be called")
   }
-}
-=======
-}
->>>>>>> 3d424b5e
+}