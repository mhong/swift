--- conflicted
+++ resolved
@@ -121,13 +121,9 @@
       var src = UnsafeMutablePointer<UTF8.CodeUnit>(srcStart)
       let srcEnd = src + count
       while (src != srcEnd) {
-<<<<<<< HEAD
-        dest++.pointee = UTF16.CodeUnit(src++.pointee)
-=======
-        dest.memory = UTF16.CodeUnit(src.memory)
+        dest.pointee = UTF16.CodeUnit(src.pointee)
         dest += 1
         src += 1
->>>>>>> e56bc1bf
       }
     }
     else {
@@ -136,13 +132,9 @@
       var src = UnsafeMutablePointer<UTF16.CodeUnit>(srcStart)
       let srcEnd = src + count
       while (src != srcEnd) {
-<<<<<<< HEAD
-        dest++.pointee = UTF8.CodeUnit(src++.pointee)
-=======
-        dest.memory = UTF8.CodeUnit(src.memory)
+        dest.pointee = UTF8.CodeUnit(src.pointee)
         dest += 1
         src += 1
->>>>>>> e56bc1bf
       }
     }
   }
@@ -630,23 +622,15 @@
       if _fastPath(elementWidth == 1) {
         var dst = rangeStart
         for u in newElements {
-<<<<<<< HEAD
-          dst++.pointee = UInt8(u & 0xFF)
-=======
-          dst.memory = UInt8(u & 0xFF)
+          dst.pointee = UInt8(u & 0xFF)
           dst += 1
->>>>>>> e56bc1bf
         }
       }
       else {
         var dst = UnsafeMutablePointer<UTF16.CodeUnit>(rangeStart)
         for u in newElements {
-<<<<<<< HEAD
-          dst++.pointee = u
-=======
-          dst.memory = u
+          dst.pointee = u
           dst += 1
->>>>>>> e56bc1bf
         }
       }
 
